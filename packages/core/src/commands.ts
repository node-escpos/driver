/**
 * Utility function that converts numbers into hex values
 *
 * @usage:
 *   numToHex(256) => '0100'
 *   numToHex(0) => '00'
 */
const numToHexString = function (value: number | string) {
  value = +value;
  if (!isNaN(value)) {
    value = (value).toString(16);
    while (value.length % 2 !== 0)
      value = `0${value}`;
  }
  return value;
};

export const LF = "\x0A";
export const FS = "\x1C";
export const FF = "\x0C";
export const GS = "\x1D";
export const DLE = "\x10";
export const EOT = "\x04";
export const NUL = "\x00";
export const ESC = "\x1B";
export const TAB = "\x74";
export const EOL = "\n";

/**
 * [FEED_CONTROL_SEQUENCES Feed control sequences]
 * @type {Object}
 */
export const FEED_CONTROL_SEQUENCES = {
  CTL_LF: "\x0A", // Print and line feed
  CTL_GLF: "\x4A\x00", // Print and feed paper (without spaces between lines)
  CTL_FF: "\x0C", // Form feed
  CTL_CR: "\x0D", // Carriage return
  CTL_HT: "\x09", // Horizontal tab
  CTL_VT: "\x0B", // Vertical tab
};

export const CHARACTER_SPACING = {
  CS_DEFAULT: "\x1B\x20\x00",
  CS_SET: "\x1B\x20",
};

export const LINE_SPACING = {
  LS_DEFAULT: "\x1B\x32",
  LS_SET: "\x1B\x33",
};

/**
 * [HARDWARE Printer hardware]
 * @type {Object}
 */
export const HARDWARE = {
  HW_INIT: "\x1B\x40", // Clear data in buffer and reset modes
  HW_SELECT: "\x1B\x3D\x01", // Printer select
  HW_RESET: "\x1B\x3F\x0A\x00", // Reset printer hardware
};

/**
 * [CASH_DRAWER Cash Drawer]
 * @type {Object}
 */
export const CASH_DRAWER = {
  CD_KICK_2: "\x1B\x70\x00\x19\x78", // Sends a pulse to pin 2 []
  CD_KICK_5: "\x1B\x70\x01\x19\x78", // Sends a pulse to pin 5 []
};

/**
 * [MARGINS Margins sizes]
 * @type {Object}
 */
export const MARGINS = {
  BOTTOM: "\x1B\x4F", // Fix bottom size
  LEFT: "\x1B\x6C", // Fix left size
  RIGHT: "\x1B\x51", // Fix right size
};

/**
 * [PAPER Paper]
 * @type {Object}
 */
export const PAPER = {
  PAPER_FULL_CUT: "\x1D\x56\x00", // Full cut paper
  PAPER_PART_CUT: "\x1D\x56\x01", // Partial cut paper
  PAPER_CUT_A: "\x1D\x56\x41", // Partial cut paper
  PAPER_CUT_B: "\x1D\x56\x42", // Partial cut paper
  STAR_FULL_CUT: "\x1B\x64\x02", // STAR printer - Full cut
};

/**
 * [TEXT_FORMAT Text format]
 * @type {Object}
 */
export const TEXT_FORMAT = {

  TXT_NORMAL: "\x1B\x21\x00", // Normal text
  TXT_2HEIGHT: "\x1B\x21\x10", // Double height text
  TXT_2WIDTH: "\x1B\x21\x20", // Double width text
  TXT_4SQUARE: "\x1B\x21\x30", // Double width & height text
  STAR_TXT_EMPHASIZED: "\x1B\x45", // STAR printer - Select emphasized printing
  STAR_CANCEL_TXT_EMPHASIZED: "\x1B\x46", // STAR printer - Cancel emphasized printing

  TXT_CUSTOM_SIZE(width: number, height: number) { // other sizes
    width = width > 8 ? 8 : width;
    width = width < 1 ? 1 : width;
    height = height > 8 ? 8 : height;
    height = height < 1 ? 1 : height;

    const widthDec = (width - 1) * 16; // Values between 1-8
    const heightDec = height - 1; // Values between 1-8
    const sizeDec = widthDec + heightDec;
    /*
    * @todo I would suggest replacing the return line by the code below since
    *         `String.fromCharCode()` can generate undesirable results.
    *
    * return Buffer.from('1d21' + numToHexString(sizeDec), 'hex');
    * */
    return `\x1D\x21${String.fromCharCode(sizeDec)}`;
  },

  TXT_HEIGHT: {
    1: "\x00",
    2: "\x01",
    3: "\x02",
    4: "\x03",
    5: "\x04",
    6: "\x05",
    7: "\x06",
    8: "\x07",
  },
  TXT_WIDTH: {
    1: "\x00",
    2: "\x10",
    3: "\x20",
    4: "\x30",
    5: "\x40",
    6: "\x50",
    7: "\x60",
    8: "\x70",
  },

  TXT_UNDERL_OFF: "\x1B\x2D\x00", // Underline font OFF
  TXT_UNDERL_ON: "\x1B\x2D\x01", // Underline font 1-dot ON
  TXT_UNDERL2_ON: "\x1B\x2D\x02", // Underline font 2-dot ON
  TXT_BOLD_OFF: "\x1B\x45\x00", // Bold font OFF
  TXT_BOLD_ON: "\x1B\x45\x01", // Bold font ON
  TXT_ITALIC_OFF: "\x1B\x35", // Italic font ON
  TXT_ITALIC_ON: "\x1B\x34", // Italic font ON

  TXT_FONT_A: "\x1B\x4D\x00", // Font type A
  TXT_FONT_B: "\x1B\x4D\x01", // Font type B
  TXT_FONT_C: "\x1B\x4D\x02", // Font type C

  TXT_ALIGN_LT: "\x1B\x61\x00", // Left justification
  TXT_ALIGN_CT: "\x1B\x61\x01", // Centering
  TXT_ALIGN_RT: "\x1B\x61\x02", // Right justification

  STAR_TXT_ALIGN_LA: "\x1B\x1D\x61\x00", // STAR printer - Left alignment
  STAR_TXT_ALIGN_CA: "\x1B\x1D\x61\x01", // STAR printer - Center alignment
  STAR_TXT_ALIGN_RA: "\x1B\x1D\x61\x02", // STAR printer - Right alignment
};

/**
 * Qsprinter-compatible
 * Added by Attawit Kittikrairit
 * [MODEL Model-specific commands]
 * @type {Object}
 */
export const MODEL = {
  QSPRINTER: {
    BARCODE_MODE: {
      ON: "\x1D\x45\x43\x01", // Barcode mode on
      OFF: "\x1D\x45\x43\x00", // Barcode mode off
    },
    BARCODE_HEIGHT_DEFAULT: "\x1D\x68\xA2", // Barcode height default:162
    CODE2D_FORMAT: {
      PIXEL_SIZE: {
        CMD: "\x1B\x23\x23\x51\x50\x49\x58",
        MIN: 1,
        MAX: 24,
        DEFAULT: 12,
      },
      VERSION: {
        CMD: "\x1D\x28\x6B\x03\x00\x31\x43",
        MIN: 1,
        MAX: 16,
        DEFAULT: 3,
      },
      LEVEL: {
        CMD: "\x1D\x28\x6B\x03\x00\x31\x45",
        OPTIONS: {
          L: 48,
          M: 49,
          Q: 50,
          H: 51,
        },
      },
      LEN_OFFSET: 3,
      SAVEBUF: {
        // Format: CMD_P1{LEN_2BYTE}CMD_P2{DATA}
        // DATA Max Length: 256*256 - 3 (65533)
        CMD_P1: "\x1D\x28\x6B",
        CMD_P2: "\x31\x50\x30",
      },
      PRINTBUF: {
        // Format: CMD_P1{LEN_2BYTE}CMD_P2
        CMD_P1: "\x1D\x28\x6B",
        CMD_P2: "\x31\x51\x30",
      },
    },
  },
};

/**
 * [BARCODE_FORMAT Barcode format]
 * @type {Object}
 */
export const BARCODE_FORMAT = {
  BARCODE_TXT_OFF: "\x1D\x48\x00", // HRI barcode chars OFF
  BARCODE_TXT_ABV: "\x1D\x48\x01", // HRI barcode chars above
  BARCODE_TXT_BLW: "\x1D\x48\x02", // HRI barcode chars below
  BARCODE_TXT_BTH: "\x1D\x48\x03", // HRI barcode chars both above and below

  BARCODE_FONT_A: "\x1D\x66\x00", // Font type A for HRI barcode chars
  BARCODE_FONT_B: "\x1D\x66\x01", // Font type B for HRI barcode chars

  BARCODE_HEIGHT(height: number) { // Barcode Height [1-255]
    return Buffer.from(`1d68${numToHexString(height)}`, "hex");
  },
  // Barcode Width  [2-6]
  BARCODE_WIDTH: {
    1: "\x1D\x77\x02",
    2: "\x1D\x77\x03",
    3: "\x1D\x77\x04",
    4: "\x1D\x77\x05",
    5: "\x1D\x77\x06",
  },
  BARCODE_HEIGHT_DEFAULT: "\x1D\x68\x64", // Barcode height default:100
  BARCODE_WIDTH_DEFAULT: "\x1D\x77\x01", // Barcode width default:1

  BARCODE_UPC_A: "\x1D\x6B\x00", // Barcode type UPC-A
  BARCODE_UPC_E: "\x1D\x6B\x01", // Barcode type UPC-E
  BARCODE_EAN13: "\x1D\x6B\x02", // Barcode type EAN13
  BARCODE_EAN8: "\x1D\x6B\x03", // Barcode type EAN8
  BARCODE_CODE39: "\x1D\x6B\x04", // Barcode type CODE39
  BARCODE_ITF: "\x1D\x6B\x05", // Barcode type ITF
  BARCODE_NW7: "\x1D\x6B\x06", // Barcode type NW7
  BARCODE_CODE93: "\x1D\x6B\x48", // Barcode type CODE93
  BARCODE_CODE128: "\x1D\x6B\x49", // Barcode type CODE128
};

/**
 * [CODE2D_FORMAT description]
 * @type {Object}
 */
export const CODE2D_FORMAT = {
  TYPE_PDF417: `${GS}Z` + "\x00",
  TYPE_DATAMATRIX: `${GS}Z` + "\x01",
  TYPE_QR: `${GS}Z` + "\x02",
  CODE2D: `${ESC}Z`,
  QR_LEVEL_L: "L", // correct level 7%
  QR_LEVEL_M: "M", // correct level 15%
  QR_LEVEL_Q: "Q", // correct level 25%
  QR_LEVEL_H: "H", // correct level 30%
};

/**
 * [IMAGE_FORMAT Image format]
 * @type {Object}
 */
export const IMAGE_FORMAT = {
  S_RASTER_N: "\x1D\x76\x30\x00", // Set raster image normal size
  S_RASTER_2W: "\x1D\x76\x30\x01", // Set raster image double width
  S_RASTER_2H: "\x1D\x76\x30\x02", // Set raster image double height
  S_RASTER_Q: "\x1D\x76\x30\x03", // Set raster image quadruple
};

/**
 * [BITMAP_FORMAT description]
 * @type {Object}
 */
export const BITMAP_FORMAT = {
  BITMAP_S8: "\x1B\x2A\x00",
  BITMAP_D8: "\x1B\x2A\x01",
  BITMAP_S24: "\x1B\x2A\x20",
  BITMAP_D24: "\x1B\x2A\x21",
};

/**
 * [GSV0_FORMAT description]
 * @type {Object}
 */
export const GSV0_FORMAT = {
  GSV0_NORMAL: "\x1D\x76\x30\x00",
  GSV0_DW: "\x1D\x76\x30\x01",
  GSV0_DH: "\x1D\x76\x30\x02",
  GSV0_DWDH: "\x1D\x76\x30\x03",
};

/**
 * [BEEP description]
 * @type {string}
 */
export const BEEP = "\x1B\x42"; // Printer Buzzer pre hex

/**
 * [COLOR description]
 * @type {Object}
 */
export const COLOR = {
  0: "\x1B\x72\x00", // black
  1: "\x1B\x72\x01", // red
  REVERSE: "\x1DB1", // Reverses the colors - white text on black background
  UNREVERSE: "\x1DB0", // Default: undo the reverse - black text on white background
};

<<<<<<< HEAD

/**
 * Character Code Table
 */
export const CHARACTER_CODE_TABLE = {
  TM_T20: {
    PC437: 0,       // USA: Standard Europe
    KATAKANA: 1,    // Katakana
    PC850: 2,       // Multilingual
    PC860: 3,       // Portuguese
    PC863: 4,       // Canadian-French
    PC865: 5,       // Nordic
    PC851: 11,      // Greek
    PC853: 12,      // Turkish
    PC857: 13,      // Turkish
    PC737: 14,      // Greek
    ISO8859_7: 15,  // ISO8859-7 (Greek)
    WPC1252: 16,    // WPC1252
    PC866: 17,      // Cyrillic #2
    PC852: 18,      // Latin2
    PC858: 19,      // Euro
    KU42: 20,       // Thai
    TIS11: 21,      // Thai
    TIS18: 26,      // Thai
    TCVN_3: 30,     // Vietnamese
    TCVN_3_2: 31,   // Vietnamese
    PC720: 32,      // Arabic
    WPC775: 33,     // Baltic Rim
    PC855: 34,      // Cyrillic
    PC861: 35,      // Icelandic
    PC862: 36,      // Hebrew
    PC864: 37,      // Arabic
    PC869: 38,      // Greek
    ISO8859_2: 39,  // ISO8859-2 (Latin2)
    ISO8859_15: 40, // ISO8859-15 (Latin9)
    PC1098: 41,     // Farsi
    PC1118: 42,     // Lithuanian
    PC1119: 43,     // Lithuanian
    PC1125: 44,     // Ukrainian
    WPC1250: 45,    // Latin2
    WPC1251: 46,    // Cyrillic
    WPC1253: 47,    // Greek
    WPC1254: 48,    // Turkish
    WPC1255: 49,    // Hebrew
    WPC1256: 50,    // Arabic
    WPC1257: 51,    // Baltic Rim
    WPC1258: 52,    // Vietnamese
    KZ_1048: 53,    // KZ-1048 (Kazakhstan)
    USER_PAGE2: 254,// User-defined page
    USER_PAGE1: 255 // User-defined page
=======
/**
 * List of available character sets
 * @type {Object}
 */
export const CHARACTER_SET = {
  TM_T20: {     // Epson TM-T20II
    US: 0,      // U.S.A
    FR: 1,      // France
    DE: 2,      // Germany
    EN: 3,      // England
    DK: 4,      // Denmark
    SE: 5,      // Sweden
    IT: 6,      // Italy
    ES: 7,      // Spain
    JP: 8,      // Japan
    NO: 9,      // Norway
    DK_2: 10,   // Denmark II
    ES_2: 11,   // Spain II
    LATIN_A: 12,// Latin America
    KR: 13,     // Korea
    SI: 14,     // Slovenia
    HR: 14,     // Croatia
    CN: 15,     // China
    VN: 16,     // Vietnam
    ARABIA: 17  // Arabia
>>>>>>> 7eecca20
  }
}<|MERGE_RESOLUTION|>--- conflicted
+++ resolved
@@ -317,7 +317,33 @@
   UNREVERSE: "\x1DB0", // Default: undo the reverse - black text on white background
 };
 
-<<<<<<< HEAD
+/**
+ * List of available character sets
+ * @type {Object}
+ */
+export const CHARACTER_SET = {
+  TM_T20: {     // Epson TM-T20II
+    US: 0,      // U.S.A
+    FR: 1,      // France
+    DE: 2,      // Germany
+    EN: 3,      // England
+    DK: 4,      // Denmark
+    SE: 5,      // Sweden
+    IT: 6,      // Italy
+    ES: 7,      // Spain
+    JP: 8,      // Japan
+    NO: 9,      // Norway
+    DK_2: 10,   // Denmark II
+    ES_2: 11,   // Spain II
+    LATIN_A: 12,// Latin America
+    KR: 13,     // Korea
+    SI: 14,     // Slovenia
+    HR: 14,     // Croatia
+    CN: 15,     // China
+    VN: 16,     // Vietnam
+    ARABIA: 17  // Arabia
+  }
+}
 
 /**
  * Character Code Table
@@ -368,32 +394,5 @@
     KZ_1048: 53,    // KZ-1048 (Kazakhstan)
     USER_PAGE2: 254,// User-defined page
     USER_PAGE1: 255 // User-defined page
-=======
-/**
- * List of available character sets
- * @type {Object}
- */
-export const CHARACTER_SET = {
-  TM_T20: {     // Epson TM-T20II
-    US: 0,      // U.S.A
-    FR: 1,      // France
-    DE: 2,      // Germany
-    EN: 3,      // England
-    DK: 4,      // Denmark
-    SE: 5,      // Sweden
-    IT: 6,      // Italy
-    ES: 7,      // Spain
-    JP: 8,      // Japan
-    NO: 9,      // Norway
-    DK_2: 10,   // Denmark II
-    ES_2: 11,   // Spain II
-    LATIN_A: 12,// Latin America
-    KR: 13,     // Korea
-    SI: 14,     // Slovenia
-    HR: 14,     // Croatia
-    CN: 15,     // China
-    VN: 16,     // Vietnam
-    ARABIA: 17  // Arabia
->>>>>>> 7eecca20
   }
 }