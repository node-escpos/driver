import os from "os";

import { Adapter } from "@node-escpos/adapter";
import type { Interface, InEndpoint, OutEndpoint, LibUSBException } from "usb";
import { findBySerialNumber } from "usb";
import { usb, getDeviceList, findByIds } from "usb";

/**
 * [USB Class Codes ]
 * @type {Object}
 * @docs http://www.usb.org/developers/defined_class
 */
const IFACE_CLASS = {
  AUDIO: 0x01,
  HID: 0x03,
  PRINTER: 0x07,
  HUB: 0x09,
};

export default class USBAdapter extends Adapter<[]> {
  device: usb.Device | null = null;
  endpoint: OutEndpoint | null = null;
  deviceToPcEndpoint: InEndpoint | null = null;

  constructor(vid?: number | usb.Device, pid?: number) {
    super();
    // Bind class reference this to the method
    this.detachDevice = this.detachDevice.bind(this);
    
    if (vid && pid && typeof vid === "number") {
      this.device = findByIds(vid, pid) || null;
    }
    else if (vid && vid instanceof usb.Device) {
      // Set specific USB device from devices array as coming from USB.findPrinter() function.
      // for example
      // let devices = escpos.USB.findPrinter();
      // => devices [ Device1, Device2 ];
      // And Then
      // const device = new escpos.USB(Device1); OR device = new escpos.USB(Device2);
      this.device = vid;
    }
    else {
      const devices = USBAdapter.findPrinter();
      if (devices && devices.length)
        this.device = devices[0];
    }
    if (!this.device)
      throw new Error("Can not find printer");

    usb.on("detach", this.detachDevice);
  }

  private detachDevice(device: usb.Device) {
    if (device === this.device) {
      this.emit("detach", device);
      this.emit("disconnect", device);
      this.device = null;
    }
  }

<<<<<<< HEAD
  static on(event: "attach" | "detach", listener: (device: usb.Device) => void) {
    usb.on(event, listener);
=======
  static isPrinter(device: usb.Device): boolean {
    try {
      const length = device.configDescriptor?.interfaces.filter((iface) => {
        return iface.filter((conf) => {
          return conf.bInterfaceClass === IFACE_CLASS.PRINTER;
        }).length;
      }).length;
      return (length !== undefined && length > 0);
    }
    catch (e) {
      // console.warn(e)
      return false;
    }
>>>>>>> 202aaa92
  }

  static findPrinter() {
    return getDeviceList().filter((device) => USBAdapter.isPrinter(device));
  }

  static getDevice(vid: number, pid: number) {
    return new Promise((resolve, reject) => {
      try {
        const device = findByIds(vid, pid);
        device?.open();
        resolve(device);
      }
      catch (err) {
        reject(err);
      }
    });
  }

  static getDeviceBySerial(serialNumber: string) {
    return new Promise(async (resolve, reject) => {
      try {
        const device = await findBySerialNumber(serialNumber);
        device?.open();
        resolve(device);
      }
      catch (err) {
        reject(err);
      }
    });
  }

  open(callback?: ((error: Error | null) => void) | undefined): this {
    // eslint-disable-next-line @typescript-eslint/no-this-alias
    const _this = this;
    let counter = 0;
    this.device?.open();
    (this.device?.interfaces || []).forEach((iface: Interface) => {
      (function (iface) {
        iface.setAltSetting(iface.altSetting, () => {
          try {
            // http://libusb.sourceforge.net/api-1.0/group__dev.html#gab14d11ed6eac7519bb94795659d2c971
            // libusb_kernel_driver_active / libusb_attach_kernel_driver / libusb_detach_kernel_driver : "This functionality is not available on Windows."
            if (os.platform() !== "win32") {
              if (iface.isKernelDriverActive()) {
                try {
                  iface.detachKernelDriver();
                }
                catch (e) {
                  console.error("[ERROR] Could not detatch kernel driver: %s", e);
                }
              }
            }
            iface.claim(); // must be called before using any endpoints of this interface.
            iface.endpoints.forEach((endpoint) => {
              if (endpoint.direction === "out" && !_this.endpoint)
                _this.endpoint = endpoint as OutEndpoint;

              if (endpoint.direction === "in" && !_this.deviceToPcEndpoint)
                _this.deviceToPcEndpoint = endpoint as InEndpoint;
            });
            if (_this.endpoint) {
              _this.emit("connect", _this.device);
              callback && callback(null);
            }
            else if (++counter === _this.device?.interfaces?.length && !_this.endpoint) {
              callback && callback(new Error("Can not find endpoint from printer"));
            }
          }
          catch (err: any) {
            // Try/Catch block to prevent process from exit due to uncaught exception.
            // i.e LIBUSB_ERROR_ACCESS might be thrown by claim() if USB device is taken by another process
            // example: MacOS Parallels
            callback && callback(err);
          }
        });
      })(iface);
    });
    return this;
  }

  read(callback?: ((data: Buffer) => void) | undefined): void {
    this.deviceToPcEndpoint?.transfer?.(64, (err, data) => {
      if (err)
        console.error(err);
      else if (data)
        callback?.(data);
    });
  }

  write(data: string | Buffer, callback?: ((error: Error | null) => void) | undefined): this {
    this.emit("data", data);
    this.endpoint?.transfer?.(data as Buffer, callback as (error: LibUSBException | undefined, actual: number) => void);
    return this;
  }

  close(callback?: ((error: Error | null) => void) | undefined): this {
    if (!this.device) callback?.(new Error("Device not found"));
    try {
      this.device?.close();
      usb.removeListener('detach', this.detachDevice);
      callback && callback(null);
      this.emit("close", this.device);
    }
    catch (err: any) {
      callback && callback(err);
    }
    return this;
  }
}<|MERGE_RESOLUTION|>--- conflicted
+++ resolved
@@ -58,10 +58,10 @@
     }
   }
 
-<<<<<<< HEAD
   static on(event: "attach" | "detach", listener: (device: usb.Device) => void) {
     usb.on(event, listener);
-=======
+  }
+
   static isPrinter(device: usb.Device): boolean {
     try {
       const length = device.configDescriptor?.interfaces.filter((iface) => {
@@ -75,7 +75,6 @@
       // console.warn(e)
       return false;
     }
->>>>>>> 202aaa92
   }
 
   static findPrinter() {
